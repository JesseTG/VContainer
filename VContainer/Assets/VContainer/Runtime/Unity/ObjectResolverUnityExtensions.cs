using UnityEngine;

namespace VContainer.Unity
{
    public static class ObjectResolverUnityExtensions
    {
        public static void InjectGameObject(this IObjectResolver resolver, GameObject gameObject)
        {
            var buffer = UnityEngineObjectListBuffer<MonoBehaviour>.Get();

            void InjectGameObjectRecursive(GameObject current)
            {
                if (current == null) return;

                buffer.Clear();
                current.GetComponents(buffer);
                foreach (var monoBehaviour in buffer)
                {
                    resolver.Inject(monoBehaviour);
                }

                var transform = current.transform;
                for (var i = 0; i < transform.childCount; i++)
                {
                    var child = transform.GetChild(i);
                    InjectGameObjectRecursive(child.gameObject);
                }
            }

            InjectGameObjectRecursive(gameObject);
        }

        public static T Instantiate<T>(this IObjectResolver resolver, T prefab) where T : UnityEngine.Object
        {
<<<<<<< HEAD
            var scope = (LifetimeScope)resolver.ApplicationOrigin;

            T instance;
            if (scope.IsRoot)
            {
                instance = UnityEngine.Object.Instantiate(prefab);
                UnityEngine.Object.DontDestroyOnLoad(instance);
            }
            else
            {
                instance = UnityEngine.Object.Instantiate(prefab, scope.transform);
                ResetParent(instance);
            }
=======
            var instance = UnityEngine.Object.Instantiate(prefab);
            SetName(instance, prefab);
>>>>>>> 030c13e9

            InjectUnityEngineObject(resolver, instance);
            return instance;
        }

        public static T Instantiate<T>(this IObjectResolver resolver, T prefab, Transform parent, bool worldPositionStays = false)
            where T : UnityEngine.Object
        {
            var instance = UnityEngine.Object.Instantiate(prefab, parent, worldPositionStays);
            SetName(instance, prefab);

            InjectUnityEngineObject(resolver, instance);
            return instance;
        }

        public static T Instantiate<T>(
            this IObjectResolver resolver,
            T prefab,
            Vector3 position,
            Quaternion rotation)
            where T : UnityEngine.Object
        {
<<<<<<< HEAD
            var scope = (LifetimeScope)resolver.ApplicationOrigin;

            T instance;
            if (scope.IsRoot)
            {
                instance = UnityEngine.Object.Instantiate(prefab, position, rotation);
                UnityEngine.Object.DontDestroyOnLoad(instance);
            }
            else
            {
                instance = UnityEngine.Object.Instantiate(prefab, position, rotation, scope.transform);
                ResetParent(instance);
            }
=======
            var instance = UnityEngine.Object.Instantiate(prefab, position, rotation);
            SetName(instance, prefab);

>>>>>>> 030c13e9
            InjectUnityEngineObject(resolver, instance);
            return instance;
        }

        public static T Instantiate<T>(
            this IObjectResolver resolver,
            T prefab,
            Vector3 position,
            Quaternion rotation,
            Transform parent)
            where T : UnityEngine.Object
        {
            var instance = UnityEngine.Object.Instantiate(prefab, position, rotation, parent);
            SetName(instance, prefab);

            InjectUnityEngineObject(resolver, instance);
            return instance;
        }

        static void InjectUnityEngineObject<T>(IObjectResolver resolver, T instance) where T : UnityEngine.Object
        {
            if (instance is GameObject gameObject)
                resolver.InjectGameObject(gameObject);
            else
                resolver.Inject(instance);
        }

<<<<<<< HEAD
        static void ResetParent<T>(T instance) where T : UnityEngine.Object
        {
            switch (instance)
            {
                case Component component:
                    component.transform.parent = null;
                    break;
                case GameObject gameObject:
                    gameObject.transform.parent = null;
                    break;
            }
=======
        static void SetName<T>(T instance, T prefab) where T : UnityEngine.Object
        {
            if (VContainerSettings.Instance != null && VContainerSettings.Instance.RemoveClonePostfix)
                instance.name = prefab.name;
>>>>>>> 030c13e9
        }
    }
}<|MERGE_RESOLUTION|>--- conflicted
+++ resolved
@@ -32,7 +32,6 @@
 
         public static T Instantiate<T>(this IObjectResolver resolver, T prefab) where T : UnityEngine.Object
         {
-<<<<<<< HEAD
             var scope = (LifetimeScope)resolver.ApplicationOrigin;
 
             T instance;
@@ -46,10 +45,7 @@
                 instance = UnityEngine.Object.Instantiate(prefab, scope.transform);
                 ResetParent(instance);
             }
-=======
-            var instance = UnityEngine.Object.Instantiate(prefab);
             SetName(instance, prefab);
->>>>>>> 030c13e9
 
             InjectUnityEngineObject(resolver, instance);
             return instance;
@@ -72,7 +68,6 @@
             Quaternion rotation)
             where T : UnityEngine.Object
         {
-<<<<<<< HEAD
             var scope = (LifetimeScope)resolver.ApplicationOrigin;
 
             T instance;
@@ -86,11 +81,8 @@
                 instance = UnityEngine.Object.Instantiate(prefab, position, rotation, scope.transform);
                 ResetParent(instance);
             }
-=======
-            var instance = UnityEngine.Object.Instantiate(prefab, position, rotation);
+            
             SetName(instance, prefab);
-
->>>>>>> 030c13e9
             InjectUnityEngineObject(resolver, instance);
             return instance;
         }
@@ -118,7 +110,6 @@
                 resolver.Inject(instance);
         }
 
-<<<<<<< HEAD
         static void ResetParent<T>(T instance) where T : UnityEngine.Object
         {
             switch (instance)
@@ -130,12 +121,12 @@
                     gameObject.transform.parent = null;
                     break;
             }
-=======
+        }
+
         static void SetName<T>(T instance, T prefab) where T : UnityEngine.Object
         {
             if (VContainerSettings.Instance != null && VContainerSettings.Instance.RemoveClonePostfix)
                 instance.name = prefab.name;
->>>>>>> 030c13e9
         }
     }
 }