# VContainer

![](https://github.com/hadashiA/VContainer/workflows/Test/badge.svg)
![](https://img.shields.io/badge/unity-&gt;=%202018.4-000.svg)
[![Releases](https://img.shields.io/github/release/hadashiA/VContainer.svg)](https://github.com/hadashiA/VContainer/releases)
[![openupm](https://img.shields.io/npm/v/jp.hadashikick.vcontainer?label=openupm&registry_uri=https://package.openupm.com)](https://openupm.com/packages/jp.hadashikick.vcontainer/)

**VContainer** is an DI (Dependency Injection) library running on Unity (Game Engine).

"V" means making Unity's initial "U" more thinner and solid ... !

- **Fast resolve:** Basically, 5-10x faster than Zenject.
- **Minimum GC allocation**: In Resolve, We have zero allocation without spawned instances.
- **Extra small code size**: Few internal types and few .callvirt.
- **Flexible scoping**: Application can freely create nested Lifetime Scope.
- **IoC**: Create script entry point without MonoBehaviour. (Using own Unity's PlayerLoopSystem)
- **ECS integration**
- **Immutable Container:** Thread safety and robustness.

Benchmarking:

![](docs/benchmark_result.png)

- By default, both VContainer and Zenject use reflection at runtime.
- "VContainer (CodeGen)" means optimization feature by pre-generation IL code of Inject methods by ILPostProcessor. 
    - See [Optimization](#optimization) section  more information.

An example of profile results for GC Alloc:

![](docs/screenshot_profiler_vcontainer.png)

![](docs/screenshot_profiler_zenject.png)

(VContainer has achieved zero allocation during Resolve.)

## Index

- [What is DI ?](#what-is-di-)
- [Installation](#installation)
- [Getting Started](#getting-started)
- [Resolving](#resolving)
- [Registering](#registering)
- [Controlling Scope and Lifetime](#controlling-scope-and-lifetime)
- [Dispatching Unity Lifecycle](#dispatching-unity-lifecycle)
- [Integrating with ECS](#integrating-with-ecs)
- [Comparing VContainer to Zenject](#comparing-vcontainer-to-zenject)
- [Optimization](#optimization)
- [Best Practices and Recommendations](#best-practices-and-recommendations)

## What is DI ?

DI (Dependency Injection) is a general technique in OOP that all about removing unconcerned dependencies from your code.
It brings testability, maintainability, extensibility or any kind of exchangeability to your object graph.

In all programming paradigms, the basic design is, weak module coupling and strong module cohesion.
As you know, OOP(Object Oriented Programming) does it through objects.
1. Objects hides the details of its responsibility (encapsulation).
2. Objects transfer work outside their responsibilities to other objects

Actually, There is a problem in doing this fundamentally.
If you write the delegation object in the class code, it means tight coupling at the source code level.
The only way to exclude a unconcerned dependency from a class is to pass from outside.

Then, if your class receives dependencies externally, need help from outside.
DI is a technique that facilitates a place to resolve dependencies completely outside.

Terminology:
- **DI Container:** Have dependent references all at once and execute auto-wiring.
- **Composition Root:** The place where you make settings to resolve dependencies.
- **Auto-wiring:** It is a function that allows you to manage services in the container with minimal configuration. DI library usually does this.
- **IoC (Inversion of Control):** Make the object with control flow responsibility an entry point. In simple and traditional programming, the entry point is where the responsibility for interrupting user input is. In Unity, the entry point is `MonoBehaviour`, but in order to separate presentation and domain logic, it is effective to create an entry point that does not depend on `MonoBehaviour`.
VContainer supports this with its own PlayerLoop. See [Dispatching Unity Lifecycle](#dispatching-unity-lifecycle) section.


Note:
- Don't try to DI what an object should hide inside. What's hidden is leaking and the design is getting worse.
- The word DI does not necessarily mean magic or library. Creating your own Composition Root without using the library is called `Poor man's DI` or `DIY DI`.  This is **not** an anti-pattern.

Further reading:
- [Lightweight IoC Container for Unity - Seba's Lab](https://www.sebaslab.com/ioc-container-unity-part-1/)
- [Manning | Dependency Injection in .NET](https://www.manning.com/books/dependency-injection-in-dot-net)


## Installation

- Unity Package Manager (upm)
  - `Window -> Package Manager -> +▼ -> Add package from git url`
    - `https://github.com/hadashiA/VContainer.git?path=VContainer/Assets/VContainer`
  - Or add this to your `Package/manifest.json`
    - `"jp.hadashikick.vcontainer": "https://github.com/hadashiA/VContainer.git?path=VContainer/Assets/VContainer"`
- unitypackage
  - The [releases](https://github.com/hadashiA/VContainer/releases) page provides downloadable .unitypackage files.
  - To use the unitypackage, the following entry is required in your `Package/manifest.json`.
    - `"nuget.mono-cecil": "0.1.6-preview"`

## Getting Started

The basic way for integrating VContainer into your application is:

- Create a component that inherits `LifetimeScope` in your scene. It has one container and one scope.
- Register dependencies with C# code in a subclass of LifetimeScope. This is the composition root.
- When playing scene, LifetimeScope automatically build Container and dispatch to the own PlayerLoopSystem.

Note:
- Normally, "scope" is repeatedly created and destroyed during the game. `LifetimeScope` assumes this and has a parent-child relationship.

**1. Write a class that depends on other classes**

Let's say Hello world.

```csharp
namespace MyGame
{
    public class HelloWorldService
    {
        public void Hello()
        {
            UnityEngine.Debug.Log("Hello world");
        }
    }
}
```

**2. Define composition root**

Next, let's write a setting that can auto-wiring the class.

- Right click in a folder within the Project Tab and Choose **Create -> C# Script**.
- Name it `GameLifetimeScope.cs`.

Note:
- VContainer will automatically template C# scripts ending in `*LifetimeScope`.

You instruct `builder` and register the class above.

```diff
using VContainer;
using VContainer.Unity;

namespace MyGame
{
    public class GameLifetimeScope : LifetimeScope
    {
        protected override void Configure(IContainerBuilder builder)
        {
+            builder.Register<HelloWorldService>(Lifetime.Singleton);
        }
    }
}
```

Note:
- VContainer always required a `Lifetime` argument explicitly. This gives us transparency and consistency.

**3. Create GameObject attached your LifetimeScope**

Right Click inside the Hierarchy tab and select **Create Empty**. And name `GameLifetimeScope` it.

Then attach the Component created above.

![](docs/screenshot_gamelifetimescope.png)

**4. How to use your new HelloWorldService  ?**

Registered objects will automatically have dependency injection.
Like below:

```csharp
using VContainer;
using VContainer.Unity;

namespace MyGame
{
    public class GamePresenter
    {
        readonly HelloWorldService helloWorldService;

        public GamePresenter(HelloWorldService helloWorldService)
        {
            this.helloWorldService = helloWorldService;
        }
    }
}
```

And let's also register this class.

```diff
builder.Register<HelloWorldService>(Lifetime.Singleton);
+ builder.Register<GamePresenter>(Lifetime.Singleton);
```

**5. Execute your registerd object on PlayerLoopSystem**

To write an application in Unity, we have to interrupt Unity's lifecycle events.
(Typically MonoBehaviour's Start / Update / OnDestroy / etc..)

Objects registered with VContainer can do this independently of MonoBehaviour.
This is done automatically by implementing and registering some marker interfaces.

```diff
using VContainer;
using VContainer.Unity;

 namespace MyGame
 {
-    public class GamePresenter
+    public class GamePresenter : ITickable
     {
         readonly HelloWorldService helloWorldService;

         public GamePresenter(HelloWorldService helloWorldService)
         {
             this.helloWorldService = helloWorldService;
         }

+        void ITickable.Tick()
+        {
+            helloWorldService.Hello();
+        }
     }
 }
```

Now, `Tick()` will be executed at the timing of Unity's Update.

As such, it's a good practice to keep any side effect entry points through the marker interface.  

( By design, for MonoBehaviour is enough to use Start / Update etc. The marker interface of VContainer is a function to separate the entry point of domain logic and presentation logic. )

We should register this as running on Unity's life cycle events.

```diff
- builder.Register<GamePresenter>(Lifetime.Singleton);
+ builder.RegisterEntryPoint<GamePresenter>(Lifetime.Singleton)
```

Note:
- `RegisterEntryPoint<GamePresenter>(Lifetime.Singleton)` is an alias to register interfaces related to Unity's PlayerLoop event. ( Similar to `Register<GamePresenter>(Lifetime.Singleton).As<ITickable>()`)
- Registering lifecycle events without relying on MonoBehaviour facilitates decupling of domain logic and presentation !

If you have multiple EntryPoints, you can also use the following declaration as grouping.

```csharp
builder.UseEntryPoints(Lifetime.Singleton, entryPoints =>
{
    entryPoints.Add<GamePresenter>();
    // entryPoints.Add<OtherSingletonEntryPointA>();
    // entryPoints.Add<OtherSingletonEntryPointB>();
    // entryPoints.Add<OtherSingletonEntryPointC>();
})
```

This makes it clearer that EntryPoints are given special treatment by design.

## Resolving

### Constructor Injection

VContainer automatically collects and calls registered class constructors.

Note:
- At this time, all the parameters of the constructor must be registered.
- If the dependency cannot be resolved, throws exception when validating LifetimeScope or building Container.

Here is basic idiom with DI.

```csharp
class ClassA
{
    readonly IServiceA serviceA;
    readonly IServiceB serviceB;
    readonly SomeUnityComponent component;

    public ClassA(
        IServiceA serviceA,
        IServiceB serviceB,
        SomeUnityComponent component)
    {
        this.serviceA = serviceA;
        this.serviceB = serviceB;
        this.component = component;
    }
}
```

:warning: Constructors are often stripped in the IL2CPP environment.
To prevent this problem, add the `[Inject]` Attribute explicitly.

```csharp
    [Inject]
    public ClassA(
        IServiceA serviceA,
        IServiceB serviceB,
        SomeUnityComponent component)
    {
        // ...
    }
```

Note:
- If class has multiple constructors, the one with `[Inject]` has priority.

**Recommendation:**
Use Constructor Injection whenever possible.
The constructor & readonly field idiom is:
- The instantiated object has a compiler-level guarantee that the dependencies have been resolved.
- No magic in the class code. Instantiate easily without DI container. (e.g. Unit testing)
- If you look at the constructor, the dependency is clear.
  - If too many constructor arguments, it can be considered overly responsible.

### Method Injection

If constructor injection is not available, use method injection.

Typically this is for MonoBehaviour.

```csharp
public class SomeBehaviour : MonoBehaviour
{
    float speed;

    [Inject]
    public void Construct(GameSettings settings)
    {
        speed = settings.speed;
    }
}
```

**Recommendation:**
Consider whether injection to MonoBehaviour is necessary.
In a code base where domain logic and presentation are well decoupled, MonoBehaviour should act as a View component.

In my opinion, View components should only be responsible for rendering and should be flexible.

Of course, In order for the View component to work, it needs to pass state at runtime.
But the "state" of an object and its dependency of functionality of other objects are different.

It's enough to pass the state as arguments instead of `[Inject]`.

### Property / Field Injection

If the object has a local default and Inject is optional,
Property/Field Injection can be used.

```csharp
class ClassA
{
    [Inject]
    IServiceA serviceA { get; set; } // Will be overwritten if something is registered.

    public ClassA()
    {
        serviceA = ServiceA.GoodLocalDefault;
    }
}
```

You can also use field.

```csharp
    [Inject]
    IServiceA serviceA;
```

### Implicit Relationship Types

VContainer supports automatically resolving particular types implicitly to support special relationships.

#### `IEnumerable<T>` / `IReadonlyLIst<T>`

Duplicate registered interfaces can be resolved together with IEnumerable<T> or IReadOnlyList<T>.

```csharp
builder.Register<IDisposable, A>(Lifetime.Scoped);
builder.Register<IDisposable, B>(Lifetime.Scoped);
```

```csharp
class ClassA
{
    public ClassA(IEnumerable<IDisposable> disposables) { /* ... */ }
}
```

OR

```csharp
class ClassA
{
    public ClassA(IReadOnlyList<IDisposable> disposables) { /* ... */ }
}
```

Note:
- This is mainly used by internal functions such as `ITickable` marker etc.

## Registering

### Scoping overview

- Singleton : Single instance per container (includes all parents and children).
- Transient : Instance per resolving.
- Scoped    : Instance per `LifetimeScope`.
  - If LifetimeScope is single, similar to Singleton.
  - If you create a LifetimeScope child, the instance will be different for each child.
  - When LifetimeScope is destroyed, release references and calls all the registered `IDisposable`.

See more information: [Controlling Object Lifetime](#controlling-object-lifetime)

### Register method family

There are various ways to use Register.
Let's take the following complex type as an example.

```csharp
class ServiceA : IServiceA, IInputPort, IDisposable { /* ... */ }
```

#### Register Concrete Type

```csharp
builder.Register<ServiceA>(Lifetime.Singleton);
```

It can resolve like this:

```csharp
class ClassA
{
    public ClassA(IServiceA serviceA) { /* ... */ }
}
```

####  Register as Interface

```csharp
builder.Register<IServiceA, ServiceA>();
```

It can resolve like this:

```csharp
class ClassA
{
    public ClassA(IServiceA serviceA) { /* ... */ }
}
```

#### Register as multiple Interface

```csharp
builder.Register<ServiceA>(Lifetime.Singleton)
    .As<IServiceA, IInputPort>();
```

It can resolve like this:

```csharp
class ClassA
{
    public ClassA(IServiceA serviceA) { /* ... */ }
}

class ClassB
{
    public ClassB(IInputPort handlerA) { /* ... */ }
}
```

####  Register all implemented interfaces automatically

```csharp
builder.Register<ServiceA>(Lifetime.Singleton)
    .AsImplementedInterfaces();
```

It can resolve like this:

```csharp
class ClassA
{
    public ClassA(IServiceA serviceA) { /* ... */ }
}

class ClassB
{
    public ClassB(IHandlerB handlerA) { /* ... */ }
}
```

#### Register all implemented interfaces and concrete type

```csharp
builder.Register<ServiceA>(Lifetime.Singleton)
    .AsImplementedInterfaces()
    .AsSelf();
```

It can resolve like this:

```csharp
class ClassA
{
    public ClassA(IServiceA serviceA) { /* ... */ }
}

class ClassB
{
    public ClassB(IHandlerB handlerA) { /* ... */ }
}

class ClassB
{
    public ClassB(ServiceA serviceA) { /* ... */ }
}
```

#### Register lifecycle marker interfaces

```csharp
class GameController : IInitializable, ITickable, IDisposable { /* ... */ }
```

```csharp
builder.RegisterEntryPoint<GameController>(Lifetime.Singleton);
```

Note:
- this is similar to `Register<GameController>(Lifetime.Singleton).AsImplementedInterfaces()`

If you have multiple EntryPoints, you have the option to use the following declaration as grouping.

```csharp
builder.UseEntryPoints(Lifetime.Scoped, entryPoints =>
{
   entryPoints.Add<ScopedEntryPointA>();
   entryPoints.Add<ScopedEntryPointB>();
   entryPoints.Add<ScopedEntryPointC>().AsSelf();
});
```

This is the same as:

```csharp
builder.RegisterEntryPoint<ScopedEntryPointA>(Lifetime.Scoped);
builder.RegisterEntryPoint<ScopedEntryPointB>(Lifetime.Scoped);
builder.RegisterEntryPoint<ScopedEntryPointC>(Lifetime.Scoped).AsSelf();
```

#### Register instance

```csharp
// ...
var obj = new ServiceA();
// ...

builder.RegisterInstance(obj);
```

Note:
- `RegisterIntance` always `Scoped` lifetime. So it has no arguments.

It can resolve like this:

```csharp
class ClassA
{
    public ClassA(ServiceA serviceA) { /* ... */ }
}
```

####  Register instance as interface

Allow `As*` decrelations.

```csharp
builder.RegisterInstance<IInputPort>(serviceA);

builder.RegisterInstance(serviceA)
    .As<IServiceA, IInputPort>();

builder.RegisterInstance()
    .AsImplementedInterfaces();
```

#### Register type-specific parameters

If the types are not unique, but you have a dependency you want to inject at startup, you can use below:

```csharp
builder.Register<SomeService>(lifetime.Singleton)
    .WithParameter<string>("http://example.com");
```

Or, You can parameter name as a key.

```csharp
builder.Register<SomeService>(Lifetime.Singleton)
    .WithParameter("url", "http://example.com");
```


It can resolve like this:


```csharp
class SomeService
{
    public SomeService(string url) { /* ... */ }
}
```

This Register is with only `SomeService`.

```csharp
class OtherClass
{
    // ! Error
    public OtherClass(string hogehoge) { /* ... */ }
}
```

#### Register Factory

VContainer allows to register a `Func<>` delegate for the creation of an instance. This is especially useful in scenarios where instance is created at any time during execution, or multiple instances are created at any time.

By registering Factory instead of instance, you can keep the dependency static and simple.

##### Register `Func<>` Factory that requires only runtime parameters

```csharp
builder.RegisterFactory<int, Foo>(x => new Foo(x));
```

We can resolve like below:

```csharp
class ClassA
{
    readonly Func<int, Foo> factory;

    public ClassA(Func<int, Foo> factory)
    {
        this.factory = factory;
    }

    public void DoSomething()
    {
        var foo = factory.Invoke(100);
        // ...
    }
}
```

##### Register `Func<>` Factory that requires container dependencies and runtime parameters

```csharp
builder.RegisterFactory<int, Foo>(container =>
{
    var dependency = container.Resolve<Dependency>(); // Resolve per scope
    return x => new Foo(x, dependency); // Execute per factory invocation
}, Lifetime.Scoped);
```

This method required 2 params

- Func<>: Receives Container and returns Factory.

- Lifetime : Determines how often the Factory is generated. (that is, how often the outer Func is executed.)

We can resolve like below:

```csharp
class ClassA
{
    readonly Func<int, Foo> factory;

    public ClassA(Func<int, Foo> factory)
    {
        this.factory = factory;
    }

    public void DoSomething()
    {
        var foo = factory.Invoke(100);
        // ...
    }
}
```

#### Register `MonoBehaviour`

##### Register from LifetimeScope's `[SerializeField]`

```csharp
[SerializeField]
YourBehaviour yourBehaviour;

// ...

builder.RegisterComponent(yourBehaviour);
```

Note:
- `RegisterComponent` similar to `RegisterInstance`. The only difference is that MonoBehaviour registered with `RegisterComponent` will be injected even if not Resolved.

##### Register from scene with `LifetimeScope`

```csharp
builder.RegisterComponentInHierarchy<YourBehaviour>();
```

Note:
- `RegisterComponentInHierarchy` always `.Scoped` lifetime. Because lifetime is equal to the scene.

##### Register component that Instantiate from prefab when resolving

```csharp
[SerializeField]
YourBehaviour prefab;

// ...

builder.RegisterComponentInNewPrefab(prefab, Lifetime.Scoped);
```

##### Register component that with new GameObject when resolving

```csharp
builder.RegisterComponentOnNewGameObject<YourBehaviour>(Lifetime.Scoped, "NewGameObjectName");
```

##### Register component as interface

```csharp
builder.RegisterComponentInHierarchy<YourBehaviour>()
    .AsImplementedInterfaces();
```

##### Register component to specific parent Transform

```csharp
builder.RegisterComponentFromInNewPrefab<YourBehaviour>(Lifetime.Scoped)
    .UnderTransform(parent);

```

Or find at runtime.

```csharp
builder.RegisterComponentFromInNewPrefab<YourBehaviour>(Lifetime.Scoped)
    .UnderTransform(() => {
        // ...
        return parent;
    });

```

### Grouping MonoBehaviour's Registration

```csharp
builder.UseComponents(components =>
{
    components.AddInstance(yourBehaviour);
    components.AddInHierarchy<YourBehaviour>();
    components.AddFromNewPrefab(prefab, Lifetime.Scoped);
    components.AddOnNewGameObject<YourBehaviour>(Lifetime.Scoped, "name");
})
```

This is the same as:

```csharp
builder.RegisterComponent(yourBehaviour);
builder.RegisterComponentInHierarchy<YourBehaviour>();
builder.RegisterComponentFromNewPrefab(prefab, Lifetime.Scoped);
builder.RegisterComponentOnNewGameObject<YourBehaviour>(Lifetime.Scoped, "name");
```

### ScriptableObject Integration

It is useful to register the setting information saved as ScriptableObject Asset as follows.

```csharp
[Serializable]
public class CameraSettings
{
    public float MoveSpeed = 10f;
    public float DefaultDistance = 5f;
    public float ZoomMax = 20f;
    public float ZoomMin = 5f;
}

[Serializable]
public class ActorSettings
{
    public float MoveSpeed = 0.5f;
    public float FlyingTime = 2f;
    public Vector3 FlyingInitialVelocity = Vector3.zero;
}

[CreateAssetMenu(fileName = "GameSettings", menuName = "MyGame/Settings")]
public class GameSettings : ScriptableObject
{
    [SerializeField]
    public FieldCameraSettings cameraSetting

    [SerializeField]
    public ActorSettings actorSettings;
}
```

And
- Create `GameSettings` assets from menu.
- Register the created asset with LifetimeScope.

```csharp
public class SomeLifetimeScope : LifetimeScope
{
    [SerializeField]
    GameSettings settings;

    protected override void Configure(IContainerBuilder builder)
    {
        builder.RegisterInstance(settings.cameraSettings);
        builder.RegisterInstance(settings.actorSettings);
    }
}
```

## Controlling Scope and Lifetime

`LifetimeScope` can build parent-child relationship.
it has following behaviours:

- If registered object is not found, `LifetimeScope` will look for a parent `LifetimeScope`.
- For `Lifetime.Singleton`
  - Basically, always returns the same instance.
  - If parent and child have the same type, it returns the instance with the closest scope.
- For `LifeTime.Transient`
  - Instance creating for each resolving.
  - If parent and child have the same type, child will prioritize itself.
- For `Lifetime.Scoped`
  - Instance will be different for each child.
      - If same child, returns same instance.
      - If parent and child have the same type, child will prioritize itself.
  - When a `LifetimeScope` is destroyed, objects with `IDisposable` implemented are called `Dispose()`.

:warning: If scene is alive and only `LifetimeScope` is destroyed, MonoBehaviour registered as `Lifetime.Scoped` is not automatically destroyed.
If you want to destroy with `LifetimeScope`, make it a child transform of `LifetimeScope` or consider implement IDisposable.

### How to make an Additive scene a child

#### How to set the parent when loading a scene

You can parent it by specifying a `LifetimeScope` object before loading the scene.

```csharp
class SceneLoader
{
    readonly LifetimeScope parent;
  
    public SceneLoader(LifetimeScope lifetimeScope)
    {
        parent = lifetimeScope; // Inject the LifetimeScope to which this class belongs
    }
  
    IEnumerator LoadSceneAsync()
    {
        // LifetimeScope generated in this block will be parented by `this.lifetimeScope`
        using (LifetimeScope.PushParent(parent))
        {
            // If this scene has a LifetimeScope, its parent will be `parent`.
            var loading = SceneManager.LoadSceneAsync("...", LoadSceneMode.Additive);
            while (!loading.isDone)
            {
                yield return null;
            }            
        }
    }

    // UniTask example
    async UniTask LoadSceneAsync()
    {
        using (LifetimeScope.PushParent(parent))
        {
            await SceneManager.LoadSceneAsync("...", LoadSceneMode.Additive);
        }        
    }
}
```

LifetimeScope is a GameObject, so you can also search from the scene.

```csharp
var parent = LifetimeScope.Find<BaseLifetimeScope>();
```

#### How to add additional registers to the next scene

Often, you may want to add additional Registers to the loaded scenes.

For example, when context is finalized after assets are loaded asynchronously.

In that case you could use:

```csharp
// LifetimeScopes generated during this block will be additionally Registered.
using (LifetimeScope.Push(builder =>
{
    // Register for the next scene not yet loaded
    builder.RegisterInstance(extraInstance);
}))
{
    // Loading the scene..
}
```

```csharp
// Use registration as type
class FooInstaller : IInstaller
{
    public void Install(IContainerBuilder builder)
    {
        builder.Register<ExtraType>(Lifetime.Scoped);
    }
}

using (LifetimeScope.Push(fooInstaller)
{
    // ... loading scene
}
```

```csharp
// PushParent() and Push() can be used together.
using (LifetimeScope.PushParent(parent))
using (LifetimeScope.Push(builder => ...)
{
    // ... loading scene
}
```

#### How to pre-set the parent of a scene to scene

`LifetimeScope` can be serialized by specifying the type of parent in other scenes.

In base scene.

![](./docs/screenshot_baselifetimescope.png)

In additional scene.

![](./docs/screenshot_childlifetimescope.gif)

### How to generate child with code first

Child can also be generated from your C# code.

```csharp
class LevelLoader
{
<<<<<<< HEAD
    readonly LifetimeScope currentScope;
    
    LifetimeScope instantScope;
=======
    readonly IScopeFactory scopeFactory;
    
    IObjectResolver instantScope;
>>>>>>> e5faf218
  
    public LevelLoader(LifetimeScope lifetimeScope)
    {
        currentScope = lifetimeScope;
    }
  
    public void Load()
    {
        // ... Loading some assets
      
        // Create a child scope for the container that contains this LevelLoader instance.
<<<<<<< HEAD
        instantScope = currentScopey.CreateChild();
      
        // Create with LifetimeScope prefab
        instantScope = currentScope.CreateChildFromPrefab(prefab);
            
        // Create with LifetimeScope prefab and extra registrations
        instantScope = currentScopee.CreateChildFromPrefab(prefab, builder =>
=======
        instantScope = scopeFactory.CreateScope();
      
        // Create with LifetimeScope prefab
        instantScope = scopeFactory.CreateScopeFromPrefab(prefab);
            
        // Create with LifetimeScope prefab and extra registrations
        instantScope = scopeFactory.CreateScopeFromPrefab(prefab, builder =>
>>>>>>> e5faf218
        {
            builder.RegisterInstance(someExtraAsset);
            builder.RegisterEntryPoint<ExtraEntryPoint>(Lifetime.Scoped);
            // ...
        });     
      
        // Create a child scope with extra registrations
        instantScope = currentScope.CreateChild(builder =>
        {
            // ...          
        });
      
        // Create a child scope with extra registrations via `IInstaller`
        instantScope = currentScope.CreateChild(extraInstaller);
   
      
        // The additionally registered entry point runs immediately after the scope is created...
      
        // Or you can use scoped instance directly.
        var foo = instantScope.Resolve<Foo>();
    }
  
    public void Unload()
    {      
        // Note that the scope implicitly create `LifetimeScope`. 
        // Use `Dispose` to safely destroying the scope.
        instantScope.Dispose();
        
        // ... Unloading some assets
    }
}
```

<<<<<<< HEAD
=======
#### Use `LifetimeScope` reference directly

`LifetimeScope` component can be creating child. 

Can be used to get a reference to the `LifetimeScope` if the key is set.

```csharp
var lifetimeScope = LifetimeScope.Find<BaseLifetimeScope>();
```

And below is an example of creating a child.

```csharp
var childLifetimeScope = lifetimeScope.CreateChild();
var childLifetimeScope = lifetimeScope.CreateChild(builder =>
{
    builder.Register<ExtraClass>(Lifetime.Scoped);
    builder.RegisterInstance(extraInstance);
    // ...
});
var childLifetimeScope = lifetimeScope.CreateChild(childInstaller);
var childLifetimeScope = lifetimeScope.CreateChildFromPrefab(prefab);
var childLifetimeScope = lifetimeScope.CreateChildFromPrefab(prefab, builder =>
{
    // ...
});

// Dispose child scope
UnityEngine.Object.Destroy(childLifetimeScope.gameObject);
```

## How to add additional registers to the next scene

Often, you may want to add additional Registers to the loaded scenes.

For example, when context is finalized after assets are loaded asynchronously.

In that case you could use:

```csharp
using (LifetimeScope.Push(builder =>
{
    // Register for the next scene not yet loaded
    builder.RegisterInstance(extraInstance);
}))
{
    // Load the scene here.
    var loading = SceneManager.LoadSceneAsync("NextScene");
    while (!loading.isDone)
    {
        yield return null;
    }
}
```

```csharp
// Example with UniTask
using (LifetimeScope.Push(builder =>
{
    // Register for the next scene not yet loaded
    builder.RegisterInstance(extraInstance);
    builder.Register<ExtraType>(Lifetime.Scoped);
}))
{
    // Load the scene here
    await SceneManager.LoadSceneAsync("NextScene");
}

```

```csharp
// Use registration as type
class FooInstaller : IInstaller
{
    public void Install(IContainerBuilder builder)
    {
        builder.Register<ExtraType>(Lifetime.Scoped);
    }
}

using (LifetimeScope.Push(fooInstaller)
{
    // ... loading scene
}
```

>>>>>>> e5faf218
### How to create project root LifetimeScope

You can specify a root LifetimeScope that will be the parent of all LifetimeScopes.  


- 1. Create your root LifetimeScope prefab
- 2. Create `VContainerSettings`
    - Choose `Assets -> Create -> VContaienr -> VContainer Settings`
- 3. From your VContainerSettings inspector, set your prefab to the **Root Lifetime Scope** section.

![](docs/screenshot_vcontainersettings_collapse.png)

Note:
  - If you create VContainerSettings from this menu, it will be automatically registered in preload assets.


## Dispatching Unity Lifecycle

VContainer has own PlayerLoop sub systems.

If you register a class that implements the marker interface, it will be scheduled in Unity's PlayerLoop cycle.

Since it uses PlayerLoopSystem, it works even if you register at any time (e.g: `IInitilizable` etc)


The following interfaces and timings are available.

- `IInitializable`     : Nearly `Start`
- `IPostInitializable` : After `Start`
- `IFixedTickable`     : Nearly `FixedUpdate`
- `IPostFixedTickable` : After `FixedUpdate`
- `ITickable`          : Nearly `Update`
- `IPostTickable`      : After `Update`
- `ILateTickable`      : Nearly `LateUpdate`
- `IPostLateTickabl`   : After `LateUpdate`

And

- `IDisposable` : With container disposes. (For `Lifetime.Scoped`)

![](./docs/lifecycle_diagram.png)

Note:
- [Unity - Manual: Order of Execution for Event Functions](https://docs.unity3d.com/Manual/ExecutionOrder.html)

## Integrating with ECS

VContainer supports integration between Unity's ECS (Entity Component System) and regular C# World.  
( This is an experimental feature. Any feedback is wellcome! :0 )


:warning: Currently, this feature requires Unity 2019.3 or later versions.

### Setup

ECS features for VContainer is enabled if the project has the `com.unity.entities` package installed.  

- Currently, ECS is a preview version. You may need the settings: `[Windows] -> [Package Manager]` and `[Advanced] -> [Show preview packages]`.
- Select package of `Entities` and Press `[Install]`.

If the `com.unity.entities` package exists, the `VCONTAINER_ECS_INTEGRATION` symbol is defined and the following features are enabled.

### When using Unity's default World

By default, ECS will automatically instantiate classes that inherits the `ComponentSystemBase` defined in your project, add it to the default world, and running on it.

In this mode, you can use method injection to ECS `System`.
( The constructor is automatically used by Unity, so it cannot be used.)

```csharp
class SystemA : SystemBase
{
    [Inject]
    public void Construct(Settings settings)
    {
        // ...
    }
    
    protected override void OnUpdate()
    {
        // ...
    }
    
}
```

```csharp
// Inject the `System` to Unity's default World
builder.RegisterSystemFromDefaultWorld<SystemA>();

// builder.RegisterSystemFromDefaultWorld<SystemB>();
// builder.RegisterSystemFromDefaultWorld<SystemC>();

// Other dependencies can be injected into the System.
builder.RegisterInstance(settings);
// ...
```

(Optional) The above can also be declared by grouping as below:

```csharp
builder.UseDefaultWorld(systems =>
{
    systems.Add<SystemA>();
    
    // systems.Add<SystemB>();
    // systems.Add<SystemC>();
    // ...
});
```

Internaly, this is an automation of the following processes:

```csharp
var system = World.DefaultGameObjectInjectionWorld.GetExistingSystem<SystemA>();
system.Construct(settings);
```

Note:
- In default (`UNITY_DISABLE_AUTOMATIC_SYSTEM_BOOTSTRAP is **not** used), The SystemGroup to which the System belongs can be controlled by Attribute ( e.g: `[UpdateInGroup(typeof(SystemGroupType))]` .


#### Example of setup entities (with Default World)

```csharp
public class GameLifetimeScope : LifetimeScope
{
    protected override void Configure(IContainerBuilder builder)
    {
        builder.UseDefaultWorld(systems =>
        {
            systems.Add<SystemA>();
        })
    }
}
```

```csharp
public class SystemA : SystemBase
{
    [Inject]
    public void Construct(Foo foo)
    {
        // Setup entities...
        var archtype = World.EntityManager.CreateArchetype(typeof(ComponentDataA));
        World.EntityManager.CreateEntity(archtype);
    }
    protected override void OnUpdate()
    {
        Entities.ForEach((ref ComponentDataA data) =>
            {
                // Do something...
            })
            .Schedule();
    }
}
```

### When to use your custom world

ECS also allows you to create and register your own system.

There are two ways to disable Unity's automatic system bootstrap.

- By setting the define symbol `UNITY_DISABLE_AUTOMATIC_SYSTEM_BOOTSTRAP` will disable all World and System auto-bootstrap.
- Or, By adding the `[DisableAutoCreation]` attribute to the class definition to disable auto bootstrap per system.

For System that have auto bootstrap disabled, constructor injection can be used. 

```csharp
public class SystemA : SystemBase
{
    readonly ServiceA serviceA;

    // Constructor injection
    public SampleSystem(ServiceA serviceA)
    {
        this.serviceA = serviceA;
    }

    protected override void OnUpdate()
    {
        // ...
    }
}
```

To use this System, you need to set up World yourself.

VContainer supports to instantiate of World and configuration.

```csharp
// Register of new World under the control of VContainer.
builder.RegisterNewWorld("My World 1", Lifetime.Scoped);

// Register System by specifying the name of World to be added.
builder.RegisterSystemIntoWorld<SystemA>("My World 1");
// builder.RegisterSystemIntoWorld<SystemB>("My World 1");
// builder.RegisterSystemIntoWorld<SystemC>("My World 1");

// Other dependencies can be injected into the System.
builder.Register<ServiceA>(Lifetime.Singleton);
```

(Optional) The above can also be declared by grouping as below:

```csharp
builder.UseNewWorld("My World 1", Lifetime.Scoped, systems =>
{
    systems.Add<SystemA>();
    
    // systems.Add<SystemB>();
    // systems.Add<SystemC>();
    // ...
});
```

Internaly, If you use above methods, the following setup will be performed automatically:

```csharp
// When resolving world ...

var world = new World("My World 1");

world.CreateSystem<InitializationSystemGroup>();
world.CreateSystem<SimulationSystemGroup>();
world.CreateSystem<PresentationSystemGroup>();

ScriptBehaviourUpdateOrder.UpdatePlayerLoop(world, PlayerLoop.GetCurrentPlayerLoop());

// Resolving dependencies ...
var systemA = new SystemA(new ServiceA());
world.AddSystem(systemA);

var systemGroup = (ComponentSystemGroup)world.GetOrCreateSystem<SimulationSystemGroup>();
systemGroup.AddSystemToUpdateList(systemA);


// After container build ...

foreach (var system in world.Systems)
{
    if (system is ComponentSystemGroup group)
        group.SortSystems();
}
```

Note:
- Currently, VContainer is registering the World using `ScriptBehaviourUpdateOrder.UpdatePlayerLoop`.
- This is an alias that registers 3 SystemGroups to PlayerLoop, so VContainer also creates these SystemGroups internally.


By default, VContainer will register System to `SimulationSystemGroup`. If you want to change this, you can use `.IntoGroup<T>()`:

```csharp
// Example
builder.RegisterSystemIntoWorld<SystemA>("My World 1")
    .IntoGroup<PresentationSystemGroup>();
```

#### Lifeime of World and Systems

`RegisterNewWorld(...)` or `UseNewWorld(...)` can accept Lifetime as an argument.  

- This new World  is placed under the control of VContainer.
- World holds System. Therefore, the lifetime of System is the same as World. 
- If `Lifetime.Scoped` is specified, when the scope is destroyed, Dispose of all the systems belonging to that World will be called.


```csharp
builder.RegisterNewWorld("My World 1", Lifetime.Scoped);
builder.RegisterSystemIntoWorld("My World 1");
```

```csharp
public class SystemA : SystemBase, IDisposable
{
    protected override void OnUpdate()
    {
        // ...
    }
    
    // Called when scope is disposed.
    public void Dispose()
    {
        // ...
    }
}
```

#### Example of setup entities (with Custom World)

```csharp
public class GameLifetimeScope : LifetimeScope
{
    protected override void Configure(IContainerBuilder builder)
    {
        builder.UseNewWorld("My World 1", Lifetime.Scoped, systems =>
        {
            systems.Add<SystemA>();
        })
    }
}
```

```csharp
public class SystemA : SystemBase
{
    public void SystemA(Foo foo)
    {
        // Injected dependencies...
    }

    protected override void OnCreate()
    {
        // Setup entities...
        var archtype = World.EntityManager.CreateArchetype(typeof(ComponentDataA));
        World.EntityManager.CreateEntity(archtype);
    }

    protected override void OnUpdate()
    {
        Entities.ForEach((ref ComponentDataA data) =>
            {
                // Do something...
            })
            .Schedule();
    }
}
```

### Resolving `World`

```csharp
// When only one world is registered:
class ClassA
{
    public ClassA(World world) { /* ... */ }
}

// When multiple worlds is registered
class ClassA
{
    public ClassA(IEnumerable<World> worlds)
    {
        var world = worlds.First(x => x.Name == "My new world");
        // ...
    }
}
```


## Comparing VContainer to Zenject

Zenject is awesome. but VContainer is:
- Most parts of reflections and assertions are isolated to the Container's build stage.
- Easy to read implementation.
- Code first, transparent API.

| Zenject                               | VContainer                                |
|:--------------------------------------|:------------------------------------------|
| Container.Bind\<Service\>()<br>&nbsp;&nbsp;&nbsp;&nbsp;.AsTransient() | builder.Register\<Service\>(Lifetime.Transient) |
| Container.Bind\<Service\>()<br>&nbsp;&nbsp;&nbsp;&nbsp;.AsCached() | builder.Register\<Service\>(Lifetime.Scoped) |
| Container.Bind\<Service\>()<br>&nbsp;&nbsp;&nbsp;&nbsp;.AsSingle() | builder.Register\<Service\>(Lifetime.Singleton) |
| Container.Bind\<IService\>()<br>&nbsp;&nbsp;&nbsp;&nbsp;.To\<Service\>()<br>&nbsp;&nbsp;&nbsp;&nbsp;.AsCache() | builder.Register\<IService, Service\>(Lifetime.Scoped) |
| Container.Bind(typeof(IInitializable), typeof(IDisposable))<br>&nbsp;&nbsp;&nbsp;&nbsp;.To\<Service\>()<br>&nbsp;&nbsp;&nbsp;&nbsp;.AsCached(); | builder.Register\<Service\>(Lifetime.Scoped)<br>&nbsp;&nbsp;&nbsp;&nbsp;.As\<IInitializable, IDisposable\>() |
| Container.BindInterfacesTo\<Service\>()<br>&nbsp;&nbsp;&nbsp;&nbsp;.AsCached() | builder.Register\<Service\>(Lifetime.Scoped)<br>&nbsp;&nbsp;&nbsp;&nbsp;.AsImplementedInterfaces() |
| Container.BindInterfacesAndSelfTo\<Foo\>()<br>&nbsp;&nbsp;&nbsp;&nbsp;.AsCached()| builder.Register\<Service\>(Lifetime.Scoped)<br>&nbsp;&nbsp;&nbsp;&nbsp;.AsImplementedInterfaces()<br>&nbsp;&nbsp;&nbsp;&nbsp;.AsSelf() |
| Container.BindInstance(obj) | builder.RegisterInstance(obj) |
| Container.Bind\<IService\>()<br>&nbsp;&nbsp;&nbsp;&nbsp;.FromInstance(obj) | builder.RegisterInstance\<IService\>(obj) |
| Container.Bind(typeof(IService1), typeof(IService2))<br>&nbsp;&nbsp;&nbsp;&nbsp;.FromInstance(obj) | builder.RegisterInstance(obj)<br>&nbsp;&nbsp;&nbsp;&nbsp;.As\<IService1, IService2\>() |
| Container.BindInterfacesTo\<Service\>()<br>&nbsp;&nbsp;&nbsp;&nbsp;.FromInstance(obj) | builder.RegisterInstance(obj)<br>&nbsp;&nbsp;&nbsp;&nbsp;.AsImplementedInterfaces() |
| Container.BindInterfacesAndSelfTo\<Service\>()<br>&nbsp;&nbsp;&nbsp;&nbsp;.FromInstance(obj) | builder.RegisterInstance(obj)<br>&nbsp;&nbsp;&nbsp;&nbsp;.AsImplementedInterfaces()<br>&nbsp;&nbsp;&nbsp;&nbsp;.AsSelf() |
| Container.Bind\<Foo\>()<br>&nbsp;&nbsp;&nbsp;&nbsp;.FromComponentInHierarchy()<br>&nbsp;&nbsp;&nbsp;&nbsp;.AsCached(); | builder.RegisterComponentInHierarchy\<Foo\>() |
 | Container.Bind\<Foo\>()<br>&nbsp;&nbsp;&nbsp;&nbsp;.FromComponentInNewPrefab(prefab)<br>&nbsp;&nbsp;&nbsp;&nbsp;.AsCached()<br>&nbsp;&nbsp;&nbsp;&nbsp; | builder.RegisterComponentInNewPrefab(prefab, Lifetime.Scoped)
 | Container.Bind\<Foo\>()<br>&nbsp;&nbsp;&nbsp;&nbsp;.FromNewComponentOnNewGameObject()<br>&nbsp;&nbsp;&nbsp;&nbsp;.AsCached()<br>&nbsp;&nbsp;&nbsp;&nbsp;.WithGameObjectName("Foo1") | builder.RegisterComponentOnNewGameObject\<Foo\>(Lifetime.Scoped, "Foo1") |
 | .UnderTransform(parentTransform) | .UnderTransform(parentTransform) |
 | .UnderTransform(() => parentTransform) | .UnderTransform(() => parentTransform) |

<table style="height: 0 auto;">
<tr>
  <th>Zenject</th>
  <th>VContainer</th>
</tr>
<tr>
<td>

```csharp
Container.Bind<Foo>()
    .FromComponentInNewPrefabResource("Some/Path/Foo")
```

</td>
<td>

#### Not supported</b>

We should load Resources using LoadAsync family.
You can use RegisterInstance() etc after loading the Resource.

</td>
</tr>

<tr>
<td>

```csharp
Container.Bind<Foo>()
    .WithId("foo").AsCached()
```

</td>
<td>

#### Not supported

Duplicate type Resolve is not recommended.
You can instead use type-specific Register
builder.Register<Service>(Lifetime.Scoped)
    .WithParameter("foo", foo)

</td>
</tr>

<table style="height: 0 auto;">
<tr>
  <th>Zenject</th>
  <th>VContainer</th>
</tr>
<tr>
<td>

```csharp
public class Enemy
{
    readonly float speed;

    public Enemy(float speed)
    {
        this.speed = speed;
    }

    public class Factory : PlaceholderFactory<float, Enemy>;
    {
    }
}

Container.BindFactory<float, Enemy, Enemy.Factory>();
```

</td>   
<td>

```csharp
public class Enemy
{
    readonly float speed;

    public Enemy(float speed)
    {
        this.speed = speed;
    }
}

builder.RegisterFactory<float, Enemy>(speed => new Enemy(speed));
```

</td>
<tr>
<td>

```csharp
public class Enemy
{
    readonly Player player;
    readonly float speed;

    public Enemy(float speed, Player player)
    {
        this.player = player;
        this.speed = speed;
    }

    public class Factory : PlaceholderFactory<float, Enemy>;
    {
    }
}

Container.BindFactory<float, Enemy, Enemy.Factory>();
```

</td>
<td>

```csharp
public class Enemy
{
    readonly Player player;
    readonly float speed;

    public Enemy(float speed, Player player)
    {
        this.player = player;
        this.speed = speed;
    }
}

builder.RegisterFactory<float, Enemy>(container =>
{
    var player = container.Resolve<Player>();
    return speed => new Enemy(speed, player);
}, Lifetime.Scoped);
```

</td>
</tr>
<tr>
<td>

```csharp
public class Enemy : MonoBehaviour
{
    Player player;

    [Inject]
    public void Construct(Player player)
    {
        this.player = player;
    }

    public class Factory : PlaceholderFactory<Enemy>
    {
    }
}

Container.BindFactory<Enemy, Enemy.Factory>()
    .FromComponentInNewPrefab(enemyPrefab);
```

</td>
<td>

```csharp
public class Enemy : MonoBehaviour
{
    Player player;

    public void Construct(Player player)
    {
        this.player = player;
    }
}

builder.RegisterFactory<Enemy>(container =>
{
    var player = container.Resolve<Player>();
    return () =>
    {
        var enemy = Instantiate(enemyPrefab);
        enemy.Construct(player);
        return enemy;
    };
}, Lifetime.Scoped);
```

</td>
</tr>
</table>


## Optimization

### Pre IL Code Generation

:warning: this feature requires Unity 2019.3 or later.

VContainer has the ability to perform the meta programming part faster by generating IL code at compile time.  
As a result, there is no reflection at runtime, and it is expected to be 3-6x faster.  
It works in the IL2CPP environment.

With VContainer, for example, the following code (as IL) is automatically generated:

```csharp
class ClassA
{
    private sealed class __GeneratedInjector : IInjector
    {
        public object CreateInstance(IObjectResolver resolver, IReadOnlyList<IInjectParameter> parameters)
        {
            I6 fromConstructor = resolver.ResolveOrParameter<I6>("fromConstructor1", parameters);
            I7 fromConstructor2 = resolver.ResolveOrParameter<I7>("fromConstructor2", parameters);
            return new ClassA(fromConstructor, fromConstructor2);
        }

        public void Inject(object instance, IObjectResolver resolver, IReadOnlyList<IInjectParameter> parameters)
        {
            ClassA clasA = (ClassA)instance;
            I3 service = resolver.ResolveOrParameter<I3>("service3", parameters);
            I4 service2 = resolver.ResolveOrParameter<I4>("service4", parameters);
            allInjectionFeatureService.MethodInjectable1(service, service2);
            I5 service3 = resolver.ResolveOrParameter<I5>("service5", parameters);
            I6 service4 = resolver.ResolveOrParameter<I6>("service6", parameters);
            classA.MethodInjectable2(service3, service4);
            classA.PrivatePropertyInjectable = resolver.Resolve<I2>();
            classA.PublicPropertyInjectable = resolver.Resolve<I3>();
            classA.privateFieldInjectable = resolver.Resolve<I4>();
            classA.PublicFieldInjectable = resolver.Resolve<I5>();
        }
   }
```

#### How to enable code generation mode

##### 1. Add VContainerSettings in your project

Choose `Assets -> Create -> VContainer -> VContainer Settings`.  
And select directory.

Note:
- This menu will automatically add VContainerSettings to preload-assets.

##### 2. Specify target assemblies

Set the following from the inspector of VContainerSettings.asset.

![](docs/screenshot_vcontainersettings.png)

- Prepare Code Generation section
  - **Enabled** : enable/disable code generation feature at build time.
  - **Target Assemblies** : Specify the assembly you want to pre-IL generate.
      - "+" button shows valid choices
      - The Assembly specified here must reference VContainer.dll. 
      - If not specified, no pre-code generation will be done
  - **Namespace Filter** : You can filter the target by specifying namespace.
      - "+" button shows valid choices.
      
#### 3. Build your assembly      

The next time the specified assembly is compiled, VContainer will make changes to the compiled dll.

If it succeeds, it will be logged. For example:

> VContainer code generation optimization for MyGame.dll 24 types (40.0355ms)


VContainer code generation optimization for VContainer.Benchmark.Fixtures 24 types (40.0355ms)


### Async Contaienr Build

VContainer executes pre-processing such as reflection when building a container.
To reduce main thread blocking time for your game:

1. Set `false` to `LifetimeScope.autoRun`
2. After scene loading, Call `LifetimeScope.Build` manually.

For example:

```csharp
var nextScene = await LoadSceneAsync(...);

var lifetimeScope = LifetimeScope.Find<MyLifetimeScope>(nextScene.Scene);

// Your async solution here.
await UniTask.Run(() => lifetimeScope.Build());
```

:warning: Unity dependent features such as `builder.RegisterComponentInHierarcky()` do not work on background threads.

If this causes an error, use Awake instead.

For example:

```csharp
class GameLifetimeScope : LifetimeScope
{
    Ground groundInScene;

    protected override void Awake()
    {
        // Run main thread.
        groundInScene = FindObjectOfType<Ground>();

        base.Awake();
    }

    protected override void Configure(IContainerBuilder builder)
    {
        // It can run background thread.
        builder.RegisterInstance(groundInScene);
    }
}
```


### Parallel Container Build

If you enable `VCONTAINER_PARALLEL_CONTAINER_BUILD` compilation flag,
VContainer will perform container builds in Parallel.

This is the solution when you have a lot of objects to register.

:warning: If there are few objects to register, this will be slower.

## Best Practices and Recommendations

- Use Constructor Injection whenever possible. see [Constructor Injection](#constructor-injection) section.
- Consider whether injection to MonoBehaviour is necessary. see [Method Injection](#method-injection) section.
- wip

## License

 MIT<|MERGE_RESOLUTION|>--- conflicted
+++ resolved
@@ -962,15 +962,9 @@
 ```csharp
 class LevelLoader
 {
-<<<<<<< HEAD
     readonly LifetimeScope currentScope;
     
     LifetimeScope instantScope;
-=======
-    readonly IScopeFactory scopeFactory;
-    
-    IObjectResolver instantScope;
->>>>>>> e5faf218
   
     public LevelLoader(LifetimeScope lifetimeScope)
     {
@@ -982,7 +976,6 @@
         // ... Loading some assets
       
         // Create a child scope for the container that contains this LevelLoader instance.
-<<<<<<< HEAD
         instantScope = currentScopey.CreateChild();
       
         // Create with LifetimeScope prefab
@@ -990,15 +983,6 @@
             
         // Create with LifetimeScope prefab and extra registrations
         instantScope = currentScopee.CreateChildFromPrefab(prefab, builder =>
-=======
-        instantScope = scopeFactory.CreateScope();
-      
-        // Create with LifetimeScope prefab
-        instantScope = scopeFactory.CreateScopeFromPrefab(prefab);
-            
-        // Create with LifetimeScope prefab and extra registrations
-        instantScope = scopeFactory.CreateScopeFromPrefab(prefab, builder =>
->>>>>>> e5faf218
         {
             builder.RegisterInstance(someExtraAsset);
             builder.RegisterEntryPoint<ExtraEntryPoint>(Lifetime.Scoped);
@@ -1032,95 +1016,6 @@
 }
 ```
 
-<<<<<<< HEAD
-=======
-#### Use `LifetimeScope` reference directly
-
-`LifetimeScope` component can be creating child. 
-
-Can be used to get a reference to the `LifetimeScope` if the key is set.
-
-```csharp
-var lifetimeScope = LifetimeScope.Find<BaseLifetimeScope>();
-```
-
-And below is an example of creating a child.
-
-```csharp
-var childLifetimeScope = lifetimeScope.CreateChild();
-var childLifetimeScope = lifetimeScope.CreateChild(builder =>
-{
-    builder.Register<ExtraClass>(Lifetime.Scoped);
-    builder.RegisterInstance(extraInstance);
-    // ...
-});
-var childLifetimeScope = lifetimeScope.CreateChild(childInstaller);
-var childLifetimeScope = lifetimeScope.CreateChildFromPrefab(prefab);
-var childLifetimeScope = lifetimeScope.CreateChildFromPrefab(prefab, builder =>
-{
-    // ...
-});
-
-// Dispose child scope
-UnityEngine.Object.Destroy(childLifetimeScope.gameObject);
-```
-
-## How to add additional registers to the next scene
-
-Often, you may want to add additional Registers to the loaded scenes.
-
-For example, when context is finalized after assets are loaded asynchronously.
-
-In that case you could use:
-
-```csharp
-using (LifetimeScope.Push(builder =>
-{
-    // Register for the next scene not yet loaded
-    builder.RegisterInstance(extraInstance);
-}))
-{
-    // Load the scene here.
-    var loading = SceneManager.LoadSceneAsync("NextScene");
-    while (!loading.isDone)
-    {
-        yield return null;
-    }
-}
-```
-
-```csharp
-// Example with UniTask
-using (LifetimeScope.Push(builder =>
-{
-    // Register for the next scene not yet loaded
-    builder.RegisterInstance(extraInstance);
-    builder.Register<ExtraType>(Lifetime.Scoped);
-}))
-{
-    // Load the scene here
-    await SceneManager.LoadSceneAsync("NextScene");
-}
-
-```
-
-```csharp
-// Use registration as type
-class FooInstaller : IInstaller
-{
-    public void Install(IContainerBuilder builder)
-    {
-        builder.Register<ExtraType>(Lifetime.Scoped);
-    }
-}
-
-using (LifetimeScope.Push(fooInstaller)
-{
-    // ... loading scene
-}
-```
-
->>>>>>> e5faf218
 ### How to create project root LifetimeScope
 
 You can specify a root LifetimeScope that will be the parent of all LifetimeScopes.  
